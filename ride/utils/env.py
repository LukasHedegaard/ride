--- conflicted
+++ resolved
@@ -3,7 +3,6 @@
 from dotenv import find_dotenv, load_dotenv
 
 load_dotenv(find_dotenv(usecwd=True))
-<<<<<<< HEAD
 
 __all__ = [
     "DATASETS_PATH",
@@ -15,19 +14,6 @@
     "NUM_CPU",
 ]
 
-=======
-
-__all__ = [
-    "DATASETS_PATH",
-    "LOGS_PATH",
-    "RUN_LOGS_PATH",
-    "TUNE_LOGS_PATH",
-    "CACHE_PATH",
-    "LOG_LEVEL",
-    "NUM_CPU",
-]
-
->>>>>>> bebf6ddb
 DATASETS_PATH = Path(os.getenv("DATASETS_PATH", default="datasets"))
 LOGS_PATH = Path(os.getenv("LOGS_PATH", default="logs"))
 RUN_LOGS_PATH = LOGS_PATH / "run_logs"
